"""
Author: Samuel Scherrer
"""
from itertools import product
import json
import pathlib

import numpy as np
from numpy.testing import assert_allclose, assert_almost_equal
import pandas as pd
import pytest
import scipy.stats

from statsmodels.tsa.exponential_smoothing.ets import ETSModel
<<<<<<< HEAD
from statsmodels.tsa.holtwinters import ExponentialSmoothing
=======
import statsmodels.tsa.holtwinters as holtwinters
>>>>>>> 0c2cda3e
import statsmodels.tsa.statespace.exponential_smoothing as statespace

# This contains tests for the exponential smoothing implementation in
# tsa/exponential_smoothing/ets.py.
#
# Tests are mostly done by comparing results with the R implementation in the
# package forecast for the datasets `oildata` (non-seasonal) and `austourists`
# (seasonal).
#
# Therefore, a parametrized pytest fixture ``setup_model`` is provided, which
# returns a constructed model, model parameters from R in the format expected
# by ETSModel, and a dictionary of reference results. Use like this:
#
#     def test_<testname>(setup_model):
#         model, params, results_R = setup_model
#         # perform some tests
#         ...

###############################################################################
# UTILS
###############################################################################

# Below I define parameter lists for all possible model and data combinations
# (for data, see below). These are used for parametrizing the pytest fixture
# ``setup_model``, which should be used for all tests comparing to R output.


def remove_invalid_models_from_list(modellist):
    # remove invalid models (no trend but damped)
    for i, model in enumerate(modellist):
        if model[1] is None and model[3]:
            del modellist[i]


ERRORS = ("add", "mul")
TRENDS = ("add", "mul", None)
SEASONALS = ("add", "mul", None)
DAMPED = (True, False)

MODELS_DATA_SEASONAL = list(
    product(ERRORS, TRENDS, ("add", "mul"), DAMPED, ("austourists",),)
)
MODELS_DATA_NONSEASONAL = list(
    product(ERRORS, TRENDS, (None,), DAMPED, ("oildata",),)
)
remove_invalid_models_from_list(MODELS_DATA_SEASONAL)
remove_invalid_models_from_list(MODELS_DATA_NONSEASONAL)

ALL_MODELS_AND_DATA = MODELS_DATA_NONSEASONAL + MODELS_DATA_SEASONAL


def short_model_name(error, trend, seasonal):
    short_name = {"add": "A", "mul": "M", None: "N"}
    return short_name[error] + short_name[trend] + short_name[seasonal]


@pytest.fixture(params=ALL_MODELS_AND_DATA)
def setup_model(
    request,
    austourists,
    oildata,
    ets_austourists_fit_results_R,
    ets_oildata_fit_results_R,
):
    params = request.param
    error, trend, seasonal, damped = params[0:4]
    data = params[4]
    if data == "austourists":
        data = austourists
        seasonal_periods = 4
        results = ets_austourists_fit_results_R[damped]
    else:
        data = oildata
        seasonal_periods = None
        results = ets_oildata_fit_results_R[damped]

    name = short_model_name(error, trend, seasonal)
    if name not in results:
        pytest.skip(f"model {name} not implemented or not converging in R")

    results_R = results[name]
    params = get_params_from_R(results_R)

    model = ETSModel(
        data,
        seasonal_periods=seasonal_periods,
        error=error,
        trend=trend,
        seasonal=seasonal,
        damped_trend=damped,
    )

    return model, params, results_R


@pytest.fixture
def austourists_model(austourists):
    return ETSModel(
        austourists,
        seasonal_periods=4,
        error="add",
        trend="add",
        seasonal="add",
        damped_trend=True,
    )

@pytest.fixture
def austourists_model_fit(austourists_model):
    return austourists_model.fit(disp=False)

@pytest.fixture
def austourists_model_fit(austourists_model):
    return austourists_model.fit(disp=False)


@pytest.fixture
def oildata_model(oildata):
    return ETSModel(oildata, error="add", trend="add", damped_trend=True,)


#############################################################################
# DATA
#############################################################################


@pytest.fixture
def austourists():
    # austourists dataset from fpp2 package
    # https://cran.r-project.org/web/packages/fpp2/index.html
    data = [
        30.05251300,
        19.14849600,
        25.31769200,
        27.59143700,
        32.07645600,
        23.48796100,
        28.47594000,
        35.12375300,
        36.83848500,
        25.00701700,
        30.72223000,
        28.69375900,
        36.64098600,
        23.82460900,
        29.31168300,
        31.77030900,
        35.17787700,
        19.77524400,
        29.60175000,
        34.53884200,
        41.27359900,
        26.65586200,
        28.27985900,
        35.19115300,
        42.20566386,
        24.64917133,
        32.66733514,
        37.25735401,
        45.24246027,
        29.35048127,
        36.34420728,
        41.78208136,
        49.27659843,
        31.27540139,
        37.85062549,
        38.83704413,
        51.23690034,
        31.83855162,
        41.32342126,
        42.79900337,
        55.70835836,
        33.40714492,
        42.31663797,
        45.15712257,
        59.57607996,
        34.83733016,
        44.84168072,
        46.97124960,
        60.01903094,
        38.37117851,
        46.97586413,
        50.73379646,
        61.64687319,
        39.29956937,
        52.67120908,
        54.33231689,
        66.83435838,
        40.87118847,
        51.82853579,
        57.49190993,
        65.25146985,
        43.06120822,
        54.76075713,
        59.83447494,
        73.25702747,
        47.69662373,
        61.09776802,
        66.05576122,
    ]
    index = pd.date_range("1999-01-01", "2015-12-31", freq="Q")
    return pd.Series(data, index)


@pytest.fixture
def oildata():
    # oildata dataset from fpp2 package
    # https://cran.r-project.org/web/packages/fpp2/index.html
    data = [
        111.0091346,
        130.8284341,
        141.2870879,
        154.2277747,
        162.7408654,
        192.1664835,
        240.7997253,
        304.2173901,
        384.0045673,
        429.6621566,
        359.3169299,
        437.2518544,
        468.4007898,
        424.4353365,
        487.9794299,
        509.8284478,
        506.3472527,
        340.1842374,
        240.2589210,
        219.0327876,
        172.0746632,
        252.5900922,
        221.0710774,
        276.5187735,
        271.1479517,
        342.6186005,
        428.3558357,
        442.3945534,
        432.7851482,
        437.2497186,
        437.2091599,
        445.3640981,
        453.1950104,
        454.4096410,
        422.3789058,
        456.0371217,
        440.3866047,
        425.1943725,
        486.2051735,
        500.4290861,
        521.2759092,
        508.9476170,
        488.8888577,
        509.8705750,
        456.7229123,
        473.8166029,
        525.9508706,
        549.8338076,
        542.3404698,
    ]
    return pd.Series(data, index=pd.date_range("1965", "2013", freq="AS"))


#############################################################################
# REFERENCE RESULTS
#############################################################################


def obtain_R_results(path):
    with path.open("r") as f:
        R_results = json.load(f)

    # remove invalid models
    results = {}
    for damped in R_results:
        new_key = damped == "TRUE"
        results[new_key] = {}
        for model in R_results[damped]:
            if len(R_results[damped][model]):
                results[new_key][model] = R_results[damped][model]

    # get correct types
    for damped in results:
        for model in results[damped]:
            for key in ["alpha", "beta", "gamma", "phi", "sigma2"]:
                results[damped][model][key] = float(
                    results[damped][model][key][0]
                )
            for key in [
                "states",
                "initstate",
                "residuals",
                "fitted",
                "forecast",
                "simulation",
            ]:
                results[damped][model][key] = np.asarray(
                    results[damped][model][key]
                )
    return results


@pytest.fixture
def ets_austourists_fit_results_R():
    """
    Dictionary of ets fit results obtained with script ``results/fit_ets.R``.
    """
    path = (
        pathlib.Path(__file__).parent
        / "results"
        / "fit_ets_results_seasonal.json"
    )
    return obtain_R_results(path)


@pytest.fixture
def ets_oildata_fit_results_R():
    """
    Dictionary of ets fit results obtained with script ``results/fit_ets.R``.
    """
    path = (
        pathlib.Path(__file__).parent
        / "results"
        / "fit_ets_results_nonseasonal.json"
    )
    return obtain_R_results(path)


def fit_austourists_with_R_params(model, results_R, set_state=False):
    """
    Fit the model with params as found by R's forecast package
    """
    params = get_params_from_R(results_R)
    with model.fix_params(dict(zip(model.param_names, params))):
        fit = model.fit(disp=False)

    if set_state:
        states_R = get_states_from_R(results_R, model._k_states)
        fit.states = states_R
    return fit


def get_params_from_R(results_R):
    # get params from R
    params = [results_R[name] for name in ["alpha", "beta", "gamma", "phi"]]
    # in R, initial states are order l[-1], b[-1], s[-1], s[-2], ..., s[-m]
    params += list(results_R["initstate"])
    params = list(filter(np.isfinite, params))
    return params


def get_states_from_R(results_R, k_states):
    if k_states > 1:
        xhat_R = results_R["states"][1:, 0:k_states]
    else:
        xhat_R = results_R["states"][1:]
        xhat_R = np.reshape(xhat_R, (len(xhat_R), 1))
    return xhat_R


#############################################################################
# BASIC TEST CASES
#############################################################################


def test_fit_model_austouritsts(setup_model):
    model, params, results_R = setup_model
    model.fit(disp=False)


#############################################################################
# TEST OF MODEL EQUATIONS VS R
#############################################################################


def test_smooth_vs_R(setup_model):
    model, params, results_R = setup_model

    yhat, xhat = model.smooth(params, return_raw=True)

    yhat_R = results_R["fitted"]
    xhat_R = get_states_from_R(results_R, model._k_states)

    assert_allclose(xhat, xhat_R, rtol=1e-5, atol=1e-5)
    assert_allclose(yhat, yhat_R, rtol=1e-5, atol=1e-5)


def test_residuals_vs_R(setup_model):
    model, params, results_R = setup_model

    yhat = model.smooth(params, return_raw=True)[0]

    residuals = model._residuals(yhat)
    assert_allclose(residuals, results_R["residuals"], rtol=1e-5, atol=1e-5)


def test_loglike_vs_R(setup_model):
    model, params, results_R = setup_model

    loglike = model.loglike(params)
    # the calculation of log likelihood in R is only up to a constant:
    const = -model.nobs / 2 * (np.log(2 * np.pi / model.nobs) + 1)
    loglike_R = results_R["loglik"][0] + const

    assert_allclose(loglike, loglike_R, rtol=1e-5, atol=1e-5)


def test_forecast_vs_R(setup_model):
    model, params, results_R = setup_model

    fit = fit_austourists_with_R_params(model, results_R, set_state=True)

    fcast = fit.forecast(4)
    expected = np.asarray(results_R["forecast"])

    assert_allclose(expected, fcast.values, rtol=1e-3, atol=1e-4)


def test_simulate_vs_R(setup_model):
    model, params, results_R = setup_model

    fit = fit_austourists_with_R_params(model, results_R, set_state=True)

    innov = np.asarray([[1.76405235, 0.40015721, 0.97873798, 2.2408932]]).T
    sim = fit.simulate(4, anchor="end", repetitions=1, random_errors=innov)
    expected = np.asarray(results_R["simulation"])

    assert_allclose(expected, sim.values, rtol=1e-5, atol=1e-5)


def test_fit_vs_R(setup_model, reset_randomstate):
    model, params, results_R = setup_model
    fit = model.fit(disp=True, tol=1e-8)

    # check log likelihood: we want to have a fit that is better, i.e. a fit
    # that has a **higher** log-likelihood
    const = -model.nobs / 2 * (np.log(2 * np.pi / model.nobs) + 1)
    loglike_R = results_R["loglik"][0] + const
    loglike = fit.llf
    assert loglike >= loglike_R - 1e-4


def test_predict_vs_R(setup_model):
    model, params, results_R = setup_model
    fit = fit_austourists_with_R_params(model, results_R, set_state=True)

    n = fit.nobs
    prediction = fit.predict(end=n + 3, dynamic=n)

    yhat_R = results_R["fitted"]
    assert_allclose(prediction[:n], yhat_R, rtol=1e-5, atol=1e-5)

    forecast_R = results_R["forecast"]
    assert_allclose(prediction[n:], forecast_R, rtol=1e-3, atol=1e-4)


#############################################################################
# OTHER TESTS
#############################################################################


def test_initialization_known(austourists):
    initial_level, initial_trend = [36.46466837, 34.72584983]
    model = ETSModel(
        austourists,
        error="add",
        trend="add",
        damped_trend=True,
        initialization_method="known",
        initial_level=initial_level,
        initial_trend=initial_trend,
    )
    internal_params = model._internal_params(model._start_params)
    assert initial_level == internal_params[4]
    assert initial_trend == internal_params[5]
    assert internal_params[6] == 0


def test_initialization_heuristic(oildata):
    model_estimated = ETSModel(
        oildata,
        error="add",
        trend="add",
        damped_trend=True,
        initialization_method="estimated",
    )
    model_heuristic = ETSModel(
        oildata,
        error="add",
        trend="add",
        damped_trend=True,
        initialization_method="heuristic",
    )
    fit_estimated = model_estimated.fit(disp=False)
    fit_heuristic = model_heuristic.fit(disp=False)
    yhat_estimated = fit_estimated.fittedvalues.values
    yhat_heuristic = fit_heuristic.fittedvalues.values

    # this test is mostly just to see if it works, so we only test whether the
    # result is not totally off
    assert_allclose(yhat_estimated[10:], yhat_heuristic[10:], rtol=0.5)


def test_bounded_fit(oildata):
    beta = [0.99, 0.99]
    model1 = ETSModel(
        oildata,
        error="add",
        trend="add",
        damped_trend=True,
        bounds={"smoothing_trend": beta},
    )
    fit1 = model1.fit(disp=False)
    assert fit1.smoothing_trend == 0.99

    # same using with fix_params semantic
    model2 = ETSModel(oildata, error="add", trend="add", damped_trend=True,)
    with model2.fix_params({"smoothing_trend": 0.99}):
        fit2 = model2.fit(disp=False)
    assert fit2.smoothing_trend == 0.99
    assert_allclose(fit1.params, fit2.params)
    fit2.summary()  # check if summary runs without failing

    # using fit_constrained
    fit3 = model2.fit_constrained({"smoothing_trend": 0.99})
    assert fit3.smoothing_trend == 0.99
    assert_allclose(fit1.params, fit3.params)
    fit3.summary()


def test_seasonal_periods(austourists):
    # test auto-deduction of period
    model = ETSModel(austourists, error="add", trend="add", seasonal="add")
    assert model.seasonal_periods == 4

    # test if seasonal period raises error
    try:
        model = ETSModel(austourists, seasonal="add", seasonal_periods=0)
    except ValueError:
        pass


def test_simulate_keywords(austourists_model_fit):
    """
    check whether all keywords are accepted and work without throwing errors.
    """
    fit = austourists_model_fit

    # test anchor
    assert_almost_equal(
        fit.simulate(4, anchor=-1, random_state=0).values,
        fit.simulate(4, anchor="2015-12-31", random_state=0).values,
    )
    assert_almost_equal(
        fit.simulate(4, anchor="end", random_state=0).values,
        fit.simulate(4, anchor="2015-12-31", random_state=0).values,
    )

    # test different random error options
    fit.simulate(4, repetitions=10)
    fit.simulate(4, repetitions=10, random_errors=scipy.stats.norm)
    fit.simulate(4, repetitions=10, random_errors=scipy.stats.norm())
    fit.simulate(4, repetitions=10, random_errors=np.random.randn(4, 10))
    fit.simulate(4, repetitions=10, random_errors="bootstrap")

    # test seeding
    res = fit.simulate(4, repetitions=10, random_state=10).values
    res2 = fit.simulate(
        4, repetitions=10, random_state=np.random.RandomState(10)
    ).values
    assert np.all(res == res2)


def test_predict_ranges(austourists_model_fit):
    # in total 68 observations
    fit = austourists_model_fit

    # first prediction is 0, last is 10 -> 11 predictions
    pred = fit.predict(start=0, end=10)
    assert len(pred) == 11

    pred = fit.predict(start=10, end=20)
    assert len(pred) == 11

    pred = fit.predict(start=10, dynamic=10, end=30)
    assert len(pred) == 21

    # try boolean dynamic
    pred = fit.predict(start=0, dynamic=True, end=70)
    assert len(pred) == 71
    pred = fit.predict(start=0, dynamic=True, end=70)
    assert len(pred) == 71


def test_summary(austourists_model):
    # just try to run summary to see if it works
    fit = austourists_model.fit(disp=False)
    fit.summary()

    # now without estimated initial states
    austourists_model.set_initialization_method("heuristic")
    fit = austourists_model.fit(disp=False)
    fit.summary()

    # and with fixed params
    fit = austourists_model.fit_constrained({"smoothing_trend": 0.9})
    fit.summary()


def test_score(austourists_model_fit):
    score_cs = austourists_model_fit.model.score(austourists_model_fit.params)
    score_fd = austourists_model_fit.model.score(
        austourists_model_fit.params, approx_complex_step=False,
        approx_centered=True,
    )
    assert_almost_equal(score_cs, score_fd, 4)


def test_hessian(austourists_model_fit):
    # The hessian approximations are not very consistent, but the test makes
    # sure they run
    austourists_model_fit.model.hessian(austourists_model_fit.params)
    austourists_model_fit.model.hessian(
        austourists_model_fit.params, approx_complex_step=False,
        approx_centered=True,
    )


<<<<<<< HEAD
=======
def test_prediction_results(austourists_model_fit):
    # simple test case starting at 0
    pred = austourists_model_fit.get_prediction(
        start=0, dynamic=30, end=40,
    )
    summary = pred.summary_frame()
    assert len(summary['mean'].values) == 41
    assert np.all(~np.isnan(summary['mean']))

    # simple test case starting at not 0
    pred = austourists_model_fit.get_prediction(
        start=10, dynamic=30, end=40
    )
    summary = pred.summary_frame()
    assert len(summary['mean'].values) == 31
    assert np.all(~np.isnan(summary['mean']))

    # long out of sample prediction
    pred = austourists_model_fit.get_prediction(
        start=0, dynamic=30, end=80
    )
    summary = pred.summary_frame()
    assert len(summary['mean'].values) == 81
    assert np.all(~np.isnan(summary['mean']))

    # only out of sample prediction
    pred = austourists_model_fit.get_prediction(
        start=67, end=80
    )
    summary = pred.summary_frame()
    assert len(summary['mean'].values) == 14
    assert np.all(~np.isnan(summary['mean']))


>>>>>>> 0c2cda3e
@pytest.fixture
def statespace_comparison(austourists):
    ets_model = ETSModel(
        austourists,
        seasonal_periods=4,
        error="add",
        trend="add",
        seasonal="add",
        damped_trend=True,
    )
    ets_results = ets_model.fit(disp=False)

    statespace_model = statespace.ExponentialSmoothing(
        austourists,
        trend=True,
        damped_trend=True,
        seasonal=4,
        initialization_method="known",
        initial_level=ets_results.initial_level,
        initial_trend=ets_results.initial_trend,
        initial_seasonal=ets_results.initial_seasonal,
<<<<<<< HEAD
=======
    )
    with statespace_model.fix_params(
        {
            "smoothing_level": ets_results.smoothing_level,
            "smoothing_trend": ets_results.smoothing_trend,
            "smoothing_seasonal": ets_results.smoothing_seasonal,
            "damping_trend": ets_results.damping_trend,
        }
    ):
        statespace_results = statespace_model.fit()

    return ets_results, statespace_results


def test_results_vs_statespace(statespace_comparison):
    ets_results, statespace_results = statespace_comparison

    assert_almost_equal(
        ets_results.llf, statespace_results.llf
    )
    assert_almost_equal(
        ets_results.scale, statespace_results.scale
    )
    assert_almost_equal(
        ets_results.fittedvalues.values,
        statespace_results.fittedvalues.values
    )


def test_prediction_results_vs_statespace(statespace_comparison):
    ets_results, statespace_results = statespace_comparison

    # comparison of two predictions
    ets_pred = ets_results.get_prediction(
        start=10, dynamic=10, end=40
    )
    statespace_pred = statespace_results.get_prediction(
        start=10, dynamic=10, end=40
    )

    statespace_summary = statespace_pred.summary_frame()
    ets_summary = ets_pred.summary_frame()

    # import matplotlib.pyplot as plt
    # plt.switch_backend('TkAgg')
    # plt.plot(ets_summary["mean"] - statespace_summary["mean"])
    # plt.grid()
    # plt.show()

    assert_almost_equal(
        ets_summary["mean"].values[:-10],
        statespace_summary["mean"].values[:-10],
    )

    assert_almost_equal(
        ets_summary["mean"].values[-10:],
        statespace_summary["mean"].values[-10:],
        4
    )

    # comparison of dynamic prediction at end of sample -> this works
    ets_pred = ets_results.get_prediction(
        start=60, end=80,
    )
    statespace_pred = statespace_results.get_prediction(
        start=60, end=80
    )
    statespace_summary = statespace_pred.summary_frame()
    ets_summary = ets_pred.summary_frame()

    assert_almost_equal(
        ets_summary["mean"].values,
        statespace_summary["mean"].values,
        4
    )


@pytest.mark.skip
def test_prediction_results_slow_AAN(oildata):
    # slow test with high number of simulation repetitions for comparison
    # Note: runs succesfull with specified tolerance
    fit = ETSModel(
        oildata, error="add", trend="add"
    ).fit(disp=False)

    pred_exact = fit.get_prediction(
        start=40, end=55
    )
    summary_exact = pred_exact.summary_frame()

    pred_sim = fit.get_prediction(
        start=40, end=55, simulate_repetitions=int(1e6),
        random_state=11, method="simulated"
    )
    summary_sim = pred_sim.summary_frame()
    # check if mean converges to expected mean
    assert_allclose(
        summary_sim["mean"].values,
        summary_sim["mean_numerical"].values,
        rtol=1e-3, atol=1e-3
    )

    import matplotlib.pyplot as plt
    plt.switch_backend('TkAgg')
    for i in range(1000):
        plt.plot(pred_sim._results.simulation_results.iloc[:, i],
                 color='grey', alpha=0.1)
    plt.plot(oildata[40:], '-', label='data')
    plt.plot(summary_exact["mean"], '--', label='mean')
    plt.plot(summary_sim["pi_lower"], ':', label='sim lower')
    plt.plot(summary_exact["pi_lower"], '.-', label='exact lower')
    plt.plot(summary_sim["pi_upper"], ':', label='sim upper')
    plt.plot(summary_exact["pi_upper"], '.-', label='exact upper')
    # plt.legend()
    plt.show()

    # check if prediction intervals are equal
    assert_allclose(
        summary_sim["pi_lower"].values,
        summary_exact["pi_lower"].values,
        rtol=1e-4, atol=1e-4
    )

    assert_allclose(
        summary_sim["pi_upper"].values,
        summary_exact["pi_upper"].values,
        rtol=1e-4, atol=1e-4
    )


@pytest.mark.skip
def test_prediction_results_slow_AAdA(austourists):
    # slow test with high number of simulation repetitions for comparison
    # Note: succesfull with specified tolerance
    fit = ETSModel(
        austourists, error="add", trend="add", seasonal="add",
        damped_trend=True,
        seasonal_periods=4
    ).fit(disp=False)
    pred_exact = fit.get_prediction(
        start=60, end=75
    )
    summary_exact = pred_exact.summary_frame()

    pred_sim = fit.get_prediction(
        start=60, end=75, simulate_repetitions=int(1e6),
        random_state=11, method="simulated"
    )
    summary_sim = pred_sim.summary_frame()
    # check if mean converges to expected mean
    assert_allclose(
        summary_sim["mean"].values,
        summary_sim["mean_numerical"].values,
        rtol=1e-3, atol=1e-3
    )

    import matplotlib.pyplot as plt
    plt.switch_backend('TkAgg')
    for i in range(1000):
        plt.plot(pred_sim._results.simulation_results.iloc[:, i],
                 color='grey', alpha=0.1)
    plt.plot(fit.endog[60:], '-', label='data')
    plt.plot(summary_exact["mean"], '--', label='mean')
    plt.plot(summary_sim["pi_lower"], ':', label='sim lower')
    plt.plot(summary_exact["pi_lower"], '.-', label='exact lower')
    plt.plot(summary_sim["pi_upper"], ':', label='sim upper')
    plt.plot(summary_exact["pi_upper"], '.-', label='exact upper')
    plt.show()

    # check if prediction intervals are equal
    assert_allclose(
        summary_sim["pi_lower"].values,
        summary_exact["pi_lower"].values,
        rtol=2e-2, atol=1e-4
    )

    assert_allclose(
        summary_sim["pi_upper"].values,
        summary_exact["pi_upper"].values,
        rtol=2e-2, atol=1e-4
>>>>>>> 0c2cda3e
    )
    with statespace_model.fix_params(
        {
            "smoothing_level": ets_results.smoothing_level,
            "smoothing_trend": ets_results.smoothing_trend,
            "smoothing_seasonal": ets_results.smoothing_seasonal,
            "damping_trend": ets_results.damping_trend,
        }
    ):
        statespace_results = statespace_model.fit()

    return ets_results, statespace_results


def test_results_vs_statespace(statespace_comparison):
    ets_results, statespace_results = statespace_comparison

    assert_almost_equal(
        ets_results.llf, statespace_results.llf
    )
    assert_almost_equal(
        ets_results.scale, statespace_results.scale
    )
    assert_almost_equal(
        ets_results.fittedvalues.values,
        statespace_results.fittedvalues.values
    )

    # compare diagnostics
    assert_almost_equal(
        ets_results.test_serial_correlation(method="ljungbox"),
        statespace_results.test_serial_correlation(method="ljungbox"),
    )
    assert_almost_equal(
        ets_results.test_normality(method="jarquebera"),
        statespace_results.test_normality(method="jarquebera"),
    )
    assert_almost_equal(
        ets_results.test_heteroskedasticity(method="breakvar"),
        statespace_results.test_heteroskedasticity(method="breakvar"),
    )

def test_convergence_simple():
    # issue 6883
    gen = np.random.RandomState(0)
    e = gen.standard_normal(12000)
    y = e.copy()
    for i in range(1, e.shape[0]):
        y[i] = y[i - 1] - 0.2 * e[i - 1] + e[i]
    y = y[200:]
    mod = holtwinters.ExponentialSmoothing(y,
                                           initialization_method="estimated")
    res = mod.fit()
    ets_res = ETSModel(y).fit()

    # the smoothing level should be very similar, the initial state might be
    # different as it doesn't influence the final result too much
    assert_allclose(
        res.params['smoothing_level'],
        ets_res.smoothing_level,
        rtol=1e-4, atol=1e-4
    )

    # the first few values are influenced by differences in initial state, so
    # we don't test them here
    assert_allclose(
        res.fittedvalues[10:],
        ets_res.fittedvalues[10:],
        rtol=1e-4, atol=1e-4
    )


def test_exact_prediction_intervals(austourists_model_fit):

    fit = austourists_model_fit._results

    class DummyModel:
        def __init__(self, short_name):
            self.short_name = short_name

    # compare AAdN with AAN
    fit.damping_trend = 1 - 1e-3
    fit.model = DummyModel("AAdN")
    steps = 5
    s_AAdN = fit._relative_forecast_variance(steps)
    fit.model = DummyModel("AAN")
    s_AAN = fit._relative_forecast_variance(steps)
    assert_almost_equal(s_AAdN, s_AAN, 2)

    # compare AAdA with AAA
    fit.damping_trend = 1 - 1e-3
    fit.model = DummyModel("AAdA")
    steps = 5
    s_AAdA = fit._relative_forecast_variance(steps)
    fit.model = DummyModel("AAA")
    s_AAA = fit._relative_forecast_variance(steps)
    assert_almost_equal(s_AAdA, s_AAA, 3)<|MERGE_RESOLUTION|>--- conflicted
+++ resolved
@@ -12,11 +12,7 @@
 import scipy.stats
 
 from statsmodels.tsa.exponential_smoothing.ets import ETSModel
-<<<<<<< HEAD
-from statsmodels.tsa.holtwinters import ExponentialSmoothing
-=======
 import statsmodels.tsa.holtwinters as holtwinters
->>>>>>> 0c2cda3e
 import statsmodels.tsa.statespace.exponential_smoothing as statespace
 
 # This contains tests for the exponential smoothing implementation in
@@ -643,8 +639,6 @@
     )
 
 
-<<<<<<< HEAD
-=======
 def test_prediction_results(austourists_model_fit):
     # simple test case starting at 0
     pred = austourists_model_fit.get_prediction(
@@ -679,7 +673,6 @@
     assert np.all(~np.isnan(summary['mean']))
 
 
->>>>>>> 0c2cda3e
 @pytest.fixture
 def statespace_comparison(austourists):
     ets_model = ETSModel(
@@ -701,8 +694,6 @@
         initial_level=ets_results.initial_level,
         initial_trend=ets_results.initial_trend,
         initial_seasonal=ets_results.initial_seasonal,
-<<<<<<< HEAD
-=======
     )
     with statespace_model.fix_params(
         {
@@ -883,7 +874,6 @@
         summary_sim["pi_upper"].values,
         summary_exact["pi_upper"].values,
         rtol=2e-2, atol=1e-4
->>>>>>> 0c2cda3e
     )
     with statespace_model.fix_params(
         {
