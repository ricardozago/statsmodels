--- conflicted
+++ resolved
@@ -1,12 +1,5 @@
 from .ar_model import AR
 from .arima_model import ARMA
-<<<<<<< HEAD
-import var
-from .var.varmod import VAR
-from .var.dynamic import DynamicVAR
-from .arima import ARMA
-=======
->>>>>>> 1cc19d09
 import vector_ar as var
 from .vector_ar.varmod import VAR
 try:
@@ -19,4 +12,4 @@
 import interp
 import stattools
 from .stattools import (adfuller, acovf, q_stat, acf, pacf_yw, pacf_ols, pacf,
-                            ccovf, ccf, periodogram, grangercausalitytests)+                            ccovf, ccf, periodogram, grangercausalitytests)
